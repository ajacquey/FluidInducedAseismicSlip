name = "FluidInducedAseismicSlip"
uuid = "681bf5af-8c4c-4c72-97a1-a72de5d27596"
authors = ["Antoine Jacquey <antoine.jacquey@tufts.edu> and contributors"]
version = "0.1.0"

[deps]
FastGaussQuadrature = "442a2c76-b920-505d-bb47-c5924d526838"
LinearAlgebra = "37e2e46d-f89d-539d-b4ee-838fcccc9c8e"
Plots = "91a5bcdd-55d7-5caf-9e0b-520d859cae80"
Revise = "295af30f-e4ad-537b-8983-00126c2a3abe"
SpecialFunctions = "276daf66-3868-5448-9aa4-cd146d93841b"

[compat]
<<<<<<< HEAD
SpecialFunctions = "1"
=======
Revise = "3"
FastGaussQuadrature = "0.4"
Plots = "1"
>>>>>>> 4280a00f
julia = "1.6"

[extras]
Test = "8dfed614-e22c-5e08-85e1-65c5234f0b40"

[targets]
test = ["Test"]<|MERGE_RESOLUTION|>--- conflicted
+++ resolved
@@ -11,13 +11,10 @@
 SpecialFunctions = "276daf66-3868-5448-9aa4-cd146d93841b"
 
 [compat]
-<<<<<<< HEAD
 SpecialFunctions = "1"
-=======
 Revise = "3"
 FastGaussQuadrature = "0.4"
 Plots = "1"
->>>>>>> 4280a00f
 julia = "1.6"
 
 [extras]
