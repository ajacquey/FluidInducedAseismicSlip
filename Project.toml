--- conflicted
+++ resolved
@@ -11,12 +11,9 @@
 SpecialFunctions = "276daf66-3868-5448-9aa4-cd146d93841b"
 
 [compat]
-<<<<<<< HEAD
 Revise = "3"
-=======
 FastGaussQuadrature = "0.4"
 Plots = "1"
->>>>>>> af1ae795
 julia = "1.6"
 
 [extras]
